--- conflicted
+++ resolved
@@ -1,48 +1,12 @@
 use rustbox::{Color, RustBox};
 
-<<<<<<< HEAD
 use buffer::{Buffer, Direction, Mark};
-=======
-use buffer::{Line, Buffer};
-use cursor::{Cursor, CursorData, Direction};
->>>>>>> 4c66d902
 use input::Input;
 use log::{LogEntry, Transaction};
 use uibuf::UIBuffer;
 
 use utils;
 
-<<<<<<< HEAD
-=======
-pub struct CursorGuard<'a> {
-    data: &'a mut CursorData,
-    cursor: Cursor<'a>,
-}
-
-impl<'a> Deref<Cursor<'a>> for CursorGuard<'a> {
-    fn deref(&self) -> &Cursor<'a> {
-        &self.cursor
-    }
-}
-
-impl<'a> DerefMut<Cursor<'a>> for CursorGuard<'a> {
-    fn deref_mut(&mut self) -> &mut Cursor<'a> {
-        &mut self.cursor
-    }
-}
-
-#[unsafe_destructor]
-impl<'a> Drop for CursorGuard<'a> {
-    fn drop(&mut self) {
-        // Update line number and offset
-        *self.data = CursorData {
-            linenum: self.cursor.get_linenum(),
-            offset: self.cursor.get_actual_offset(),
-        }
-    }
-}
-
->>>>>>> 4c66d902
 /// A View is an abstract Window (into a Buffer).
 ///
 /// It draws a portion of a Buffer to a UIBuffer which in turn is drawn to the
@@ -50,20 +14,10 @@
 /// which is whether the buffer has been modified or not and a number of other
 /// pieces of information.
 pub struct View<'v> {
-<<<<<<< HEAD
     pub buffer: Buffer,     //Text buffer
     first_char: Mark,       //First character to be displayed
     cursor: Mark,           //Cursor displayed by this buffer.
     uibuf: UIBuffer,        //UIBuffer
-=======
-    pub buffer: Buffer,
-    // the line number of the topmost `Line` for the View to render
-    pub top_line_num: uint,
-    pub cursor_data: CursorData,
-
-    uibuf: UIBuffer,
-    threshold: int,
->>>>>>> 4c66d902
 }
 
 impl<'v> View<'v> {
@@ -99,37 +53,10 @@
             first_char: first_char,
             cursor: cursor,
             uibuf: uibuf,
-<<<<<<< HEAD
         }
     }
 
     //----- DRAWING METHODS ------------------------------------------------------------------------
-=======
-            threshold: 5,
-            cursor_data: CursorData {
-                linenum: 0,
-                offset: 0,
-            }
-        }
-    }
-
-    pub fn cursor<'b>(&'b mut self) -> CursorGuard<'b> {
-        let View {ref mut buffer, ref mut cursor_data, .. } = *self;
-        let cursor = Cursor::new(&mut buffer.lines[cursor_data.linenum], cursor_data.offset);
-        CursorGuard {
-            cursor: cursor,
-            data: cursor_data,
-        }
-    }
-
-    /// Clear the buffer
-    ///
-    /// Fills every cell in the UIBuffer with the space (' ') char.
-    pub fn clear(&mut self, rb: &RustBox) {
-        self.uibuf.fill(' ');
-        self.uibuf.draw_everything(rb);
-    }
->>>>>>> 4c66d902
 
     pub fn get_height(&self) -> uint {
         // NOTE(greg): when the status bar needs to move up, this value should be changed
@@ -222,28 +149,10 @@
             self.buffer.shift_mark(self.first_char, Direction::Down(1));
         }
 
-<<<<<<< HEAD
-=======
-    fn set_cursor_line<'b>(&'b mut self, linenum: uint) {
-        let vis_width = self.cursor().get_visible_offset();
-        let mut offset = 0;
-        let mut vis_acc = 0;
-        let line = &*self.buffer.lines[linenum].data;
-        for _ in line.char_indices().take_while(|&(i, c)| {
-            offset = line.char_range_at(i).next;
-            vis_acc += ::utils::char_width(c, false, 4, vis_acc).unwrap_or(0);
-            vis_acc < vis_width
-        }) {}
-        self.cursor_data = CursorData {
-            linenum: linenum,
-            offset: if self.cursor_data.offset == 0 { 0 } else { offset },
-        };
->>>>>>> 4c66d902
     }
 
     //----- TEXT EDIT METHODS ----------------------------------------------------------------------
 
-<<<<<<< HEAD
     pub fn delete_char(&mut self, direction: Direction) {
         match direction {
             Direction::Left(0) => {
@@ -255,31 +164,6 @@
                 self.buffer.remove_char();
             }
             _ => {}
-=======
-    pub fn delete_char(&mut self, transaction: &mut Transaction, direction: Direction) {
-        let CursorData { offset, linenum } = self.cursor().get_position();
-
-        if offset == 0 && direction.is_left() {
-            // Must move the cursor up first so we aren't pointing at dangling memory
-            self.move_cursor_up();
-            let offset = self.buffer.join_line_with_previous(transaction, offset, linenum);
-            self.cursor().set_offset(offset);
-            return
-        }
-
-        let line_len = self.cursor().get_line_length();
-        if offset == line_len && direction.is_right() {
-            // try to join the next line with the current line
-            // if there is no next line, nothing will happen
-            self.buffer.join_line_with_previous(transaction, offset, linenum+1);
-            return
-        }
-
-        match direction {
-            Direction::Left  => self.cursor().delete_backward_char(transaction),
-            Direction::Right => self.cursor().delete_forward_char(transaction),
-            _                => {}
->>>>>>> 4c66d902
         }
     }
 
@@ -290,45 +174,11 @@
         }
     }
 
-<<<<<<< HEAD
     pub fn insert_char(&mut self, ch: char) {
         self.buffer.insert_char(ch as u8);
         self.move_cursor(Direction::Right(1))
     }
 
-=======
-    pub fn insert_char(&mut self, transaction: &mut Transaction, ch: char) {
-        self.cursor().insert_char(transaction, ch);
-    }
-
-    pub fn insert_line(&mut self, transaction: &mut Transaction,) {
-        let CursorData { offset, linenum } = self.cursor().get_position();
-        self.buffer.insert_line(transaction, offset, linenum);
-
-        self.move_cursor_down();
-        self.cursor().set_offset(0);
-    }
-
-    pub fn replay(&mut self, entry: &LogEntry) {
-        let LogEntry { ref changes, ref cursor_end, .. } = *entry;
-        for change in changes.iter() {
-            self.buffer.replay(change);
-        }
-        self.cursor_data = *cursor_end;
-        // Readjust top line position.
-        // TODO: refactor with move_cursor(up|down)
-        let cursor_offset = self.cursor_data.linenum as int - self.top_line_num as int;
-        let height = self.get_height() as int;
-        let times = if cursor_offset < self.threshold {
-            cursor_offset - self.threshold
-        } else if cursor_offset >= (height - self.threshold) {
-            cursor_offset - (height - self.threshold) + 1
-        } else {
-            0
-        };
-        self.move_top_line_n_times(times);
-    }
->>>>>>> 4c66d902
 }
 
 pub fn draw_line(buf: &mut UIBuffer, line: &[u8], idx: uint) {
@@ -359,40 +209,17 @@
 #[cfg(test)]
 mod tests {
 
-<<<<<<< HEAD
     use buffer::{Buffer, Direction, Mark};
-=======
-    use buffer::{Line, Buffer};
-    use cursor::{CursorData, Direction};
-    use log::LogEntries;
->>>>>>> 4c66d902
     use view::View;
     use uibuf::UIBuffer;
     use utils::data_from_str;
 
-<<<<<<< HEAD
     fn setup_view<'v>(testcase: &'static str) -> View<'v> {
         let mut buffer = Buffer::new();
         for ch in testcase.bytes() {    
             buffer.shift_mark(Mark::Point, Direction::Right(1));
             buffer.insert_char(ch);
         }
-=======
-    fn setup_view<'v>() -> View<'v> {
-        let mut view = View {
-            buffer: Buffer::new(),
-            top_line_num: 0,
-            cursor_data: CursorData {
-                linenum: 0,
-                offset: 0,
-            },
-            uibuf: UIBuffer::new(50, 50),
-            threshold: 5,
-        };
-
-        let first_line = Line::new(data_from_str("test"), 0);
-        let second_line = Line::new(data_from_str("second"), 1);
->>>>>>> 4c66d902
 
         buffer.set_mark(Mark::DisplayMark(0), 0);
         buffer.set_mark(Mark::Cursor(0), 0);
@@ -424,18 +251,10 @@
 
     #[test]
     fn test_insert_line() {
-<<<<<<< HEAD
         let mut view = setup_view("test\nsecond");
         view.move_cursor(Direction::Right(1));
         view.insert_char('\n');
         let lines: Vec<&[u8]> = view.buffer.lines().collect();
-=======
-        let mut view = setup_view();
-        let mut log = LogEntries::new();
-        let mut transaction = log.start(view.cursor_data);
-        view.cursor().move_right();
-        view.insert_line(&mut transaction);
->>>>>>> 4c66d902
 
         assert_eq!(lines.len(), 3);
         assert_eq!(view.buffer.get_mark_coords(view.cursor).unwrap(), (0, 1))
@@ -443,117 +262,62 @@
 
     #[test]
     fn test_insert_char() {
-<<<<<<< HEAD
         let mut view = setup_view("test\nsecond");
         view.insert_char('t');
-=======
-        let mut view = setup_view();
-        let mut log = LogEntries::new();
-        let mut transaction = log.start(view.cursor_data);
-        view.insert_char(&mut transaction, 't');
->>>>>>> 4c66d902
 
         assert_eq!(view.buffer.lines().next().unwrap(), b"ttest");
     }
 
     #[test]
     fn test_delete_char_to_right() {
-<<<<<<< HEAD
         let mut view = setup_view("test\nsecond");
         view.delete_char(Direction::Right(1));
-=======
-        let mut view = setup_view();
-        let mut log = LogEntries::new();
-        let mut transaction = log.start(view.cursor_data);
-        view.delete_char(&mut transaction, Direction::Right);
->>>>>>> 4c66d902
 
         assert_eq!(view.buffer.lines().next().unwrap(), b"est");
     }
 
     #[test]
     fn test_delete_char_to_left() {
-<<<<<<< HEAD
         let mut view = setup_view("test\nsecond");
         view.move_cursor(Direction::Right(1));
         view.delete_char(Direction::Left(1));
-=======
-        let mut view = setup_view();
-        let mut log = LogEntries::new();
-        let mut transaction = log.start(view.cursor_data);
-        view.cursor().move_right();
-        view.delete_char(&mut transaction, Direction::Left);
->>>>>>> 4c66d902
 
         assert_eq!(view.buffer.lines().next().unwrap(), b"est");
     }
 
     #[test]
     fn test_delete_char_at_start_of_line() {
-<<<<<<< HEAD
         let mut view = setup_view("test\nsecond");
         view.move_cursor(Direction::Down(1));
         view.delete_char(Direction::Left(1));
-=======
-        let mut view = setup_view();
-        let mut log = LogEntries::new();
-        let mut transaction = log.start(view.cursor_data);
-        view.move_cursor_down();
-        view.delete_char(&mut transaction, Direction::Left);
->>>>>>> 4c66d902
 
         assert_eq!(view.buffer.lines().next().unwrap(), b"testsecond");
     }
 
     #[test]
     fn test_delete_char_at_end_of_line() {
-<<<<<<< HEAD
         let mut view = setup_view("test\nsecond");
         view.move_cursor(Direction::Right(4));
         view.delete_char(Direction::Right(1));
-=======
-        let mut view = setup_view();
-        let mut log = LogEntries::new();
-        let mut transaction = log.start(view.cursor_data);
-        view.cursor_data.offset = 4;
-        view.delete_char(&mut transaction, Direction::Right);
->>>>>>> 4c66d902
 
         assert_eq!(view.buffer.lines().next().unwrap(), b"testsecond");
     }
 
     #[test]
     fn delete_char_when_line_is_empty_does_nothing() {
-<<<<<<< HEAD
         let mut view = setup_view("");
         view.delete_char(Direction::Right(1));
 
         assert_eq!(view.buffer.get_mark_idx(view.cursor).unwrap(), 0);
         assert_eq!(view.buffer.lines().next().unwrap(), b"");
-=======
-        let mut view = setup_view();
-        let mut log = LogEntries::new();
-        let mut transaction = log.start(view.cursor_data);
-        view.buffer.lines = vec!(Line::new(String::new(), 0));
-        view.cursor_data.linenum = 0;
-        view.delete_char(&mut transaction, Direction::Right);
-        assert_eq!(view.cursor().get_line().data, data_from_str(""));
->>>>>>> 4c66d902
     }
 
     #[test]
     fn deleting_backward_at_start_of_first_line_does_nothing() {
-<<<<<<< HEAD
         let mut view = setup_view("test\nsecond");
         view.delete_char(Direction::Left(1));
 
         let lines: Vec<&[u8]> = view.buffer.lines().collect();
-=======
-        let mut view = setup_view();
-        let mut log = LogEntries::new();
-        let mut transaction = log.start(view.cursor_data);
-        view.delete_char(&mut transaction, Direction::Left);
->>>>>>> 4c66d902
 
         assert_eq!(lines.len(), 2);
         assert_eq!(view.buffer.lines().next().unwrap(), b"test");
