--- conflicted
+++ resolved
@@ -38,15 +38,8 @@
 pub struct Editor<'e, T> {
     keymap: KeyMap,
     view: View<'e>,
-<<<<<<< HEAD
 
     frontend: T,
-
-    /// Undo / redo log
-    log: LogEntries,
-=======
-    frontend: Box<Frontend + 'e>,
->>>>>>> a18cca02
 }
 
 impl<'e, T: Frontend> Editor<'e, T> {
